--- conflicted
+++ resolved
@@ -8,12 +8,9 @@
 
 class ArtifactProvider:
     def __init__(self, *, location: str = "S3", s3_bucket_name: str | None = None, verify_ssl: str | bool = True) -> None:
-<<<<<<< HEAD
+
         if not location:
-=======
-        if location is None:
             self.artifacts_repo = None
->>>>>>> 1349cd37
             return
         if location not in SUPPORTED_STORES:
             msg = f"Artifact store {location} is not yet implemented."
